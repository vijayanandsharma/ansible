--- conflicted
+++ resolved
@@ -1,32 +1,13 @@
 '\" t
 .\"     Title: ansible-playbook
 .\"    Author: [see the "AUTHOR" section]
-<<<<<<< HEAD
-.\" Generator: DocBook XSL Stylesheets v1.76.1 <http://docbook.sf.net/>
-.\"      Date: 05/01/2012
-.\"    Manual: System administration commands
-.\"    Source: Ansible 0.3.1
-.\"  Language: English
-.\"
-.TH "ANSIBLE\-PLAYBOOK" "1" "05/01/2012" "Ansible 0\&.3\&.1" "System administration commands"
-.\" -----------------------------------------------------------------
-.\" * Define some portability stuff
-.\" -----------------------------------------------------------------
-.\" ~~~~~~~~~~~~~~~~~~~~~~~~~~~~~~~~~~~~~~~~~~~~~~~~~~~~~~~~~~~~~~~~~
-.\" http://bugs.debian.org/507673
-.\" http://lists.gnu.org/archive/html/groff/2009-02/msg00013.html
-.\" ~~~~~~~~~~~~~~~~~~~~~~~~~~~~~~~~~~~~~~~~~~~~~~~~~~~~~~~~~~~~~~~~~
-.ie \n(.g .ds Aq \(aq
-.el       .ds Aq '
-=======
 .\" Generator: DocBook XSL Stylesheets v1.75.2 <http://docbook.sf.net/>
-.\"      Date: 04/26/2012
+.\"      Date: 05/23/2012
 .\"    Manual: System administration commands
 .\"    Source: Ansible 0.4
 .\"  Language: English
 .\"
-.TH "ANSIBLE\-PLAYBOOK" "1" "04/26/2012" "Ansible 0\&.4" "System administration commands"
->>>>>>> 56c62683
+.TH "ANSIBLE\-PLAYBOOK" "1" "05/23/2012" "Ansible 0\&.4" "System administration commands"
 .\" -----------------------------------------------------------------
 .\" * set default formatting
 .\" -----------------------------------------------------------------
@@ -55,7 +36,7 @@
 .PP
 \fB\-D\fR, \fB\-\-debug\fR
 .RS 4
-Print any messages the remote module sends to standard error to the console
+Debug mode
 .RE
 .PP
 \fB\-i\fR \fIPATH\fR, \fB\-\-inventory=\fR\fIPATH\fR
@@ -102,13 +83,6 @@
 \fISECONDS\fR\&.
 .RE
 .PP
-\fB\-O\fR \fIOVERRIDE_HOSTS\fR, \fB\-\-override\-hosts=\fR\fIOVERRIDE_HOSTS\fR
-.RS 4
-Ignore the inventory file and run the playbook against only these hosts\&. "hosts:" line in playbook should be set to
-\fIall\fR
-when using this option\&.
-.RE
-.PP
 \fB\-s\fR, \fB\-\-sudo\fR
 .RS 4
 Force all plays to use sudo, even if not marked as such\&.
